Based on the product requirements document, I'll create a comprehensive MVP action plan that focuses on the core
functionality needed to get the Documents platform up and running. Here's the revised action plan:

# Documents Platform MVP - Action Plan

## Overview

Building a minimum viable product for the Documents platform that enables organizations to discover, process, and serve
documentation from their GitHub repositories. The MVP focuses on core functionality: repository scanning, content
processing, and basic documentation serving with search capabilities.

## MVP Scope Definition 🎯

### Core MVP Features

- **Repository Discovery**: Scan GitHub organization repositories for `documents.toml` files
- **Content Processing**: Extract and process markdown documentation files
- **Basic Search**: Full-text search capabilities across all documentation
- **Documentation Serving**: Static site generation with browsable interface
- **Real-time Updates**: GitHub webhook integration for automatic updates
- **CLI Interface**: Command-line tools for manual operations and testing

### MVP Exclusions (Phase 2+)

- Advanced quality scoring algorithms
- LLM integration and semantic search
- MCP server implementation
- Branch-specific documentation
- Version/tag browsing
- Advanced UI features

## Phase 1: Foundation & Core Infrastructure 🏗️

### 1.1 Database Schema & Setup

**Priority: Critical**

<<<<<<< HEAD
- [ ] Add PostgreSQL dependency (`sqlx`) to Cargo.toml
- [ ] Design core database schema:

```sql
-- Organizations table
CREATE TABLE organizations
(
    id                SERIAL PRIMARY KEY,
    name              VARCHAR(255) NOT NULL UNIQUE,
    github_token_hash VARCHAR(255) NOT NULL,
    created_at        TIMESTAMP DEFAULT NOW(),
    updated_at        TIMESTAMP DEFAULT NOW()
);

-- Repositories table
CREATE TABLE repositories
(
    id                   SERIAL PRIMARY KEY,
    org_id               INTEGER REFERENCES organizations (id),
    name                 VARCHAR(255) NOT NULL,
    full_name            VARCHAR(255) NOT NULL UNIQUE,
    has_documents_config BOOLEAN   DEFAULT FALSE,
    last_processed_at    TIMESTAMP,
    last_commit_sha      VARCHAR(40),
    is_active            BOOLEAN   DEFAULT TRUE,
    created_at           TIMESTAMP DEFAULT NOW(),
    updated_at           TIMESTAMP DEFAULT NOW()
);

-- Documents table
CREATE TABLE documents
(
    id           SERIAL PRIMARY KEY,
    repo_id      INTEGER REFERENCES repositories (id),
    file_path    VARCHAR(500) NOT NULL,
    title        VARCHAR(500),
    content      TEXT         NOT NULL,
    content_hash VARCHAR(64)  NOT NULL,
    metadata     JSONB,
    created_at   TIMESTAMP DEFAULT NOW(),
    updated_at   TIMESTAMP DEFAULT NOW(),
    UNIQUE (repo_id, file_path)
);

-- Processing jobs table
CREATE TABLE processing_jobs
(
    id            SERIAL PRIMARY KEY,
    job_type      VARCHAR(50) NOT NULL,
    target_type   VARCHAR(50) NOT NULL, -- 'organization' or 'repository'
    target_id     INTEGER     NOT NULL,
    status        VARCHAR(50) DEFAULT 'pending',
    started_at    TIMESTAMP,
    completed_at  TIMESTAMP,
    error_message TEXT,
    created_at    TIMESTAMP   DEFAULT NOW()
);
```

- [ ] Implement database migrations system
- [ ] Add database connection pooling
- [ ] Create database health checks
=======
- [x] Add PostgreSQL dependency (`sqlx`) to Cargo.toml
- [x] Design core database schema
- [x] Implement database migrations system
- [x] Add database connection pooling
- [x] Create database health checks
>>>>>>> 5aed5de5

### 1.2 Enhanced CLI Foundation

**Priority: High**

- [x] Basic CLI structure with `scan`, `list-all`, and `serve` commands
- [ ] Add `scan-org` command for full organization scanning
- [ ] Add `process-repo <repo-name>` command for single repository processing
- [ ] Add `search <query>` command for testing search functionality
<<<<<<< HEAD
- [ ] Add `status` command for system health and processing status
- [ ] Add `validate-config <repo-name>` command for testing repository configurations
=======
- [x] Add `health-check` command for system health and processing status
- [ ] Add `validate-repo-config <repo-name>` command for testing repository configurations
>>>>>>> 5aed5de5
- [ ] Implement progress bars and better user feedback for all commands

### 1.3 Configuration Management

**Priority: High**

- [x] Environment variable configuration (`GITHUB_TOKEN`, `GITHUB_ORGANIZATION`)
<<<<<<< HEAD
- [ ] Add `DATABASE_URL` environment variable support
- [ ] Add `MEILISEARCH_URL` and `MEILISEARCH_KEY` configuration
- [ ] Create configuration validation system
=======
- [x] Add `DATABASE_URL` environment variable support
- [ ] Add `MEILISEARCH_URL` and `MEILISEARCH_KEY` configuration
- [x] Create configuration validation system
>>>>>>> 5aed5de5
- [ ] Add configuration file support for local development
- [ ] Implement configuration precedence (env vars > config file > defaults)

## Phase 2: Repository Discovery & Processing 🔍

### 2.1 GitHub Organization Scanning

**Priority: Critical**

- [ ] Implement GitHub API client with rate limiting
<<<<<<< HEAD
- [ ] Create organization repository enumeration:

```rust
pub async fn scan_organization(
    github_token: &str,
    org_name: &str,
) -> Result<Vec<Repository>, ScanError> {
    // Discover all repositories in organization
    // Filter out archived repositories
    // Check for documents.toml in each repository
    // Return list of repositories with documentation
}
```

=======
- [ ] Create organization repository enumeration
>>>>>>> 5aed5de5
- [ ] Add repository filtering (public/private, archived, fork status)
- [ ] Implement `documents.toml` detection across all repositories
- [ ] Add repository metadata extraction (description, topics, language)
- [ ] Create repository access permission validation

### 2.2 Documents.toml Processing

**Priority: Critical**

- [ ] Define `documents.toml` schema specification:

```toml
[project]
name = "Project Name"
description = "Project description"

[sources]
# Glob patterns for markdown files
include = ["docs/**/*.md", "README.md", "CHANGELOG.md"]
exclude = ["docs/internal/**"]

[settings]
# Optional: custom title patterns, metadata extraction
title_from_frontmatter = true
auto_title_from_filename = true
```

- [ ] Implement TOML parsing with validation
- [ ] Add glob pattern matching for file discovery
- [ ] Create file path normalization and validation
- [ ] Add error handling for malformed configurations

### 2.3 Document Content Processing

**Priority: Critical**

- [ ] Implement markdown file fetching from GitHub API
- [ ] Add frontmatter parsing (YAML/TOML) for metadata extraction
- [ ] Create markdown content preprocessing:
    - Link normalization
    - Image reference handling
    - Code block language detection
- [ ] Implement content validation and sanitization
- [ ] Add document title extraction (from frontmatter or filename)
- [ ] Create content change detection using file hashes

## Phase 3: Search Integration 🔍

### 3.1 Meilisearch Integration

**Priority: High**

- [ ] Add Meilisearch client dependency
- [ ] Create search index configuration:

```rust
pub struct DocumentSearchIndex {
    pub id: String,
    pub title: String,
    pub content: String,
    pub file_path: String,
    pub repository_name: String,
    pub organization_name: String,
    pub metadata: HashMap<String, String>,
}
```

- [ ] Implement document indexing pipeline
- [ ] Add search index updates on document changes
- [ ] Create search query interface with filters
- [ ] Add search result ranking and relevance tuning

### 3.2 Search API Implementation

**Priority: High**

- [ ] Create `GET /api/search` endpoint:

```rust
pub struct SearchRequest {
    pub query: String,
    pub limit: Option<u32>,
    pub offset: Option<u32>,
    pub repository_filter: Option<String>,
}

pub struct SearchResponse {
    pub results: Vec<SearchResult>,
    pub total_hits: u32,
    pub processing_time_ms: u32,
}
```

- [ ] Implement search result highlighting
- [ ] Add search suggestions and autocomplete
- [ ] Create search analytics tracking
- [ ] Add search result caching

## Phase 4: Basic Documentation Serving 📖

### 4.1 Static Site Generation

**Priority: Medium**

- [ ] Design HTML template system for documentation browsing
- [ ] Create repository navigation structure
- [ ] Implement document rendering with markdown parsing
- [ ] Add cross-repository navigation
- [ ] Create responsive design for mobile/desktop
- [ ] Add basic search interface integration

### 4.2 Documentation API

**Priority: Medium**

- [ ] Create documentation serving endpoints:

```rust
// GET /api/docs/repos - List all repositories
// GET /api/docs/repos/{repo}/documents - List documents in repository
// GET /api/docs/repos/{repo}/documents/{path} - Get specific document
// GET /api/docs/repos/{repo}/navigation - Get repository navigation
```

- [ ] Implement proper HTTP caching headers
- [ ] Add CORS support for frontend integration
- [ ] Create API documentation with OpenAPI/Swagger
- [ ] Add rate limiting for API endpoints

### 4.3 Basic Web Interface

**Priority: Low (MVP)**

- [ ] Create simple HTML interface for browsing documentation
- [ ] Add basic search form integration
- [ ] Implement document viewing with syntax highlighting
- [ ] Create repository and document navigation
- [ ] Add responsive design basics

## Phase 5: Real-time Updates & Webhooks 🔄

### 5.1 GitHub Webhook Integration

**Priority: High**

- [ ] Implement GitHub webhook signature verification
- [ ] Create webhook endpoint (`POST /api/webhooks/github`)
- [ ] Add webhook payload parsing and validation
- [ ] Filter for relevant events (push to main/default branch)
- [ ] Extract changed files from webhook payload
- [ ] Implement webhook secret management

### 5.2 Async Job Processing

**Priority: High**

- [ ] Design job queue system using `tokio` channels
- [ ] Create job processor with error handling and retries
- [ ] Add job status tracking in database
- [ ] Implement processing timeouts and cancellation
- [ ] Create job prioritization system
- [ ] Add job monitoring and metrics

### 5.3 Delta Processing

**Priority: Medium**

- [ ] Implement changed file detection from webhook payloads
- [ ] Add selective document processing (only changed files)
- [ ] Create processing state management
- [ ] Add concurrent processing limits
- [ ] Implement processing job deduplication
- [ ] Add processing completion notifications

## Phase 6: HTTP Server & API Infrastructure 🌐

### 6.1 Enhanced HTTP Server

**Priority: High**

- [x] Basic HTTP server with health check endpoint
- [x] Request logging and error handling middleware
- [x] CORS configuration
- [ ] Add authentication middleware (API keys)
- [ ] Implement request rate limiting
- [ ] Add request/response compression
- [ ] Create comprehensive error response formatting

### 6.2 System Status & Monitoring

**Priority: Medium**

- [ ] Create system health endpoints:

```rust
// GET /api/health - Basic health check
// GET /api/health/detailed - Database, search, GitHub connectivity
// GET /api/status/processing - Current processing jobs
// GET /api/status/repositories - Repository processing status
```

- [ ] Add metrics collection (request counts, processing times)
- [ ] Implement structured logging with request tracing
- [ ] Create processing status dashboard data
- [ ] Add error rate monitoring and alerting

## MVP Testing Strategy 🧪

### 6.3 Unit Testing

**Priority: High**

- [ ] Test GitHub API integration and error handling
- [ ] Test `documents.toml` parsing and validation
- [ ] Test document content processing pipeline
- [ ] Test search indexing and querying
- [ ] Test webhook signature verification
- [ ] Test database operations and migrations

### 6.4 Integration Testing

**Priority: Medium**

- [ ] Test full organization scanning workflow
- [ ] Test webhook-triggered processing end-to-end
- [ ] Test search integration with real data
- [ ] Test API endpoints with various scenarios
- [ ] Test error handling and recovery
- [ ] Test concurrent processing scenarios

### 6.5 Performance Testing

**Priority: Low (MVP)**

- [ ] Benchmark organization scanning performance
- [ ] Test webhook processing under load
- [ ] Measure search response times
- [ ] Test database performance with large datasets
- [ ] Validate memory usage during processing

## MVP Success Metrics 📊

### Core Functionality Metrics

- [ ] **Repository Discovery**: Successfully discover >95% of organization repositories
- [ ] **Document Processing**: Process repositories with `documents.toml` in <30 seconds
- [ ] **Search Performance**: Return search results in <500ms
- [ ] **Webhook Processing**: Process webhook events in <10 seconds
- [ ] **System Uptime**: Maintain >99% uptime during testing

### User Experience Metrics

- [ ] **CLI Usability**: All CLI commands complete successfully with clear feedback
- [ ] **API Reliability**: API endpoints return correct responses with proper error handling
- [ ] **Search Accuracy**: Search results return relevant documents based on query
- [ ] **Documentation Accessibility**: Generated documentation is browsable and navigable

## MVP Deployment Preparation 🚀

### 6.6 Containerization

**Priority: Medium**

- [ ] Create Dockerfile for the application
- [ ] Add docker-compose for local development (app + PostgreSQL + Meilisearch)
- [ ] Create deployment scripts for production
- [ ] Add environment variable configuration for containers
- [ ] Create health check endpoints for container orchestration

### 6.7 Documentation

**Priority: Medium**

- [ ] Write comprehensive README with setup instructions
- [ ] Create API documentation
- [ ] Add CLI command documentation
- [ ] Create deployment guide
- [ ] Add troubleshooting guide
- [ ] Create `documents.toml` specification documentation

---

## MVP Development Timeline (Estimated: 8-12 weeks)

### Weeks 1-2: Foundation

- Database setup and migrations
- Enhanced CLI commands
- Configuration management
- Basic testing framework

### Weeks 3-4: Repository Processing

- GitHub API integration
- Organization scanning
- Document content processing
- `documents.toml` handling

### Weeks 5-6: Search Integration

- Meilisearch integration
- Search API implementation
- Document indexing pipeline
- Search testing

### Weeks 7-8: HTTP Server & APIs

- Enhanced HTTP server
- Documentation serving APIs
- System status endpoints
- API testing

### Weeks 9-10: Webhooks & Real-time Updates

- GitHub webhook integration
- Async job processing
- Delta processing
- Integration testing

### Weeks 11-12: Polish & Deployment

- Basic web interface
- Containerization
- Documentation
- Performance testing
- MVP deployment

## Post-MVP Roadmap 🔮

### Phase 2 Features (Months 2-3)

- Advanced quality scoring
- Cross-repository link resolution
- Enhanced web interface
- Advanced search features

### Phase 3 Features (Months 4-6)

- LLM integration
- MCP server implementation
- Branch-specific documentation
- Version/tag browsing

### Phase 4 Features (Months 6+)

- Advanced UI/UX
- Enterprise features
- Performance optimization
- Scaling improvements

This MVP action plan focuses on delivering core functionality that provides immediate value to users while establishing
a solid foundation for future enhancements. The plan prioritizes essential features that enable organizations to scan,
process, and serve their documentation effectively.<|MERGE_RESOLUTION|>--- conflicted
+++ resolved
@@ -35,76 +35,11 @@
 
 **Priority: Critical**
 
-<<<<<<< HEAD
-- [ ] Add PostgreSQL dependency (`sqlx`) to Cargo.toml
-- [ ] Design core database schema:
-
-```sql
--- Organizations table
-CREATE TABLE organizations
-(
-    id                SERIAL PRIMARY KEY,
-    name              VARCHAR(255) NOT NULL UNIQUE,
-    github_token_hash VARCHAR(255) NOT NULL,
-    created_at        TIMESTAMP DEFAULT NOW(),
-    updated_at        TIMESTAMP DEFAULT NOW()
-);
-
--- Repositories table
-CREATE TABLE repositories
-(
-    id                   SERIAL PRIMARY KEY,
-    org_id               INTEGER REFERENCES organizations (id),
-    name                 VARCHAR(255) NOT NULL,
-    full_name            VARCHAR(255) NOT NULL UNIQUE,
-    has_documents_config BOOLEAN   DEFAULT FALSE,
-    last_processed_at    TIMESTAMP,
-    last_commit_sha      VARCHAR(40),
-    is_active            BOOLEAN   DEFAULT TRUE,
-    created_at           TIMESTAMP DEFAULT NOW(),
-    updated_at           TIMESTAMP DEFAULT NOW()
-);
-
--- Documents table
-CREATE TABLE documents
-(
-    id           SERIAL PRIMARY KEY,
-    repo_id      INTEGER REFERENCES repositories (id),
-    file_path    VARCHAR(500) NOT NULL,
-    title        VARCHAR(500),
-    content      TEXT         NOT NULL,
-    content_hash VARCHAR(64)  NOT NULL,
-    metadata     JSONB,
-    created_at   TIMESTAMP DEFAULT NOW(),
-    updated_at   TIMESTAMP DEFAULT NOW(),
-    UNIQUE (repo_id, file_path)
-);
-
--- Processing jobs table
-CREATE TABLE processing_jobs
-(
-    id            SERIAL PRIMARY KEY,
-    job_type      VARCHAR(50) NOT NULL,
-    target_type   VARCHAR(50) NOT NULL, -- 'organization' or 'repository'
-    target_id     INTEGER     NOT NULL,
-    status        VARCHAR(50) DEFAULT 'pending',
-    started_at    TIMESTAMP,
-    completed_at  TIMESTAMP,
-    error_message TEXT,
-    created_at    TIMESTAMP   DEFAULT NOW()
-);
-```
-
-- [ ] Implement database migrations system
-- [ ] Add database connection pooling
-- [ ] Create database health checks
-=======
 - [x] Add PostgreSQL dependency (`sqlx`) to Cargo.toml
 - [x] Design core database schema
 - [x] Implement database migrations system
 - [x] Add database connection pooling
 - [x] Create database health checks
->>>>>>> 5aed5de5
 
 ### 1.2 Enhanced CLI Foundation
 
@@ -114,13 +49,8 @@
 - [ ] Add `scan-org` command for full organization scanning
 - [ ] Add `process-repo <repo-name>` command for single repository processing
 - [ ] Add `search <query>` command for testing search functionality
-<<<<<<< HEAD
-- [ ] Add `status` command for system health and processing status
-- [ ] Add `validate-config <repo-name>` command for testing repository configurations
-=======
 - [x] Add `health-check` command for system health and processing status
 - [ ] Add `validate-repo-config <repo-name>` command for testing repository configurations
->>>>>>> 5aed5de5
 - [ ] Implement progress bars and better user feedback for all commands
 
 ### 1.3 Configuration Management
@@ -128,15 +58,9 @@
 **Priority: High**
 
 - [x] Environment variable configuration (`GITHUB_TOKEN`, `GITHUB_ORGANIZATION`)
-<<<<<<< HEAD
-- [ ] Add `DATABASE_URL` environment variable support
-- [ ] Add `MEILISEARCH_URL` and `MEILISEARCH_KEY` configuration
-- [ ] Create configuration validation system
-=======
 - [x] Add `DATABASE_URL` environment variable support
 - [ ] Add `MEILISEARCH_URL` and `MEILISEARCH_KEY` configuration
 - [x] Create configuration validation system
->>>>>>> 5aed5de5
 - [ ] Add configuration file support for local development
 - [ ] Implement configuration precedence (env vars > config file > defaults)
 
@@ -147,24 +71,7 @@
 **Priority: Critical**
 
 - [ ] Implement GitHub API client with rate limiting
-<<<<<<< HEAD
-- [ ] Create organization repository enumeration:
-
-```rust
-pub async fn scan_organization(
-    github_token: &str,
-    org_name: &str,
-) -> Result<Vec<Repository>, ScanError> {
-    // Discover all repositories in organization
-    // Filter out archived repositories
-    // Check for documents.toml in each repository
-    // Return list of repositories with documentation
-}
-```
-
-=======
 - [ ] Create organization repository enumeration
->>>>>>> 5aed5de5
 - [ ] Add repository filtering (public/private, archived, fork status)
 - [ ] Implement `documents.toml` detection across all repositories
 - [ ] Add repository metadata extraction (description, topics, language)
